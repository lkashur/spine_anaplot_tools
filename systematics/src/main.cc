/**
 * @file main.cc
 * @brief Main function for the code that adds TTrees with systematics to the
 * output ROOT file from CAFAna analyses.
 * @details This code is designed to add TTrees with systematics to the output
 * ROOT file. The code reads in the input ROOT file, which contains the TTrees
 * produced by the CAFAna analysis framework with the sBruce tree format. The 
 * code then matches the selected interactions in the sBruce trees with the 
 * corresponding universe weights from the original CAF files. The final output
 * is a ROOT file with TTrees that contain the selected interactions and some
 * additional TTrees containing the universe weights for the configured
 * systematics.
 * @author mueller@fnal.gov
 */
#include <iostream>
#include <string>

#include "configuration.h"
#include "trees.h"
<<<<<<< HEAD
#include "trees_gundam.h"
=======
#include "detsys.h"
>>>>>>> bd5d678d

#include "TROOT.h"
#include "TFile.h"
#include "TDirectory.h"

int main(int argc, char * argv[])
{
    /**
     * @brief Ignore ROOT warnings.
     * @details This block ignores ROOT warnings. Sometimes there are
     * mismatches in the dictionary for the StandardRecord object, which
     * causes ROOT to print warnings. These warnings can be safely ignored.
     */
    gErrorIgnoreLevel = kError;

    /**
     * @brief Check the number of arguments. The code expects the configuration
     * file as the only argument.
     * @details This block checks the number of arguments. The code expects the
     * configuration file as the only argument. If the number of arguments is not
     * correct, the code prints the usage and exits with an error code.
     */
    if(argc != 2)
    {
        std::cerr << "Usage: " << argv[0] << " <configuration.toml>" << std::endl;
        return 1;
    }

    /**
     * @brief Read the configuration file.
     * @details This block reads the configuration file by using the
     * @ref sys::cfg::Configuration class. The configuration
     * file is read using the toml++ library. If the configuration file is not
     * found or if there is an error in parsing the configuration file, the
     * code prints an error message and exits with an error code. Each requisite
     * field in the configuration file is checked for validity by the 
     * @ref sys::cfg::validate() function
     * @see sys::cfg::Configuration
     * @see sys::cfg::ConfigurationError
     * @see sys::cfg::validate()
     */
    sys::cfg::ConfigurationTable config;
    try
    {
        config.set_config(argv[1]);
    }
    catch(const sys::cfg::ConfigurationError & e)
    {
        std::cerr << "Error: " << e.what() << std::endl;
        return 1;
    }

    /**
     * @brief Open the input and output ROOT files.
     * @details This block opens the input and output ROOT files. The input
     * ROOT file is the file that contains the TTrees produced by the CAFAna
     * analysis framework. The output ROOT file is the file that will contain
     * the TTrees that are produced by this code.
     */
    //TFile * input = TFile::Open(config.get_string_field("input.path").c_str(), "READ");
    TFile * output = TFile::Open(config.get_string_field("output.path").c_str(), "RECREATE");
    
    /**
     * @brief Load the DetsysCalculator, if configured.
     * @details This block loads the DetsysCalculator if it is configured in
     * the configuration file. The DetsysCalculator is used to calculate the
     * detector systematics weights using a spline interpolation of the ratio
     * of the nominal and sample histograms.
     * @see sys::detsys::DetsysCalculator
     */
    sys::detsys::DetsysCalculator calc;
    if(config.has_field("variations"))
    {
        calc = sys::detsys::DetsysCalculator(config, output, input);
        calc.write();
    }

    /**
     * @brief Begin main loop over trees in the configuration file.
     * @details This block begins the main loop over the trees in the
     * configuration file. Each tree is a sub-table in the configuration file,
     * and can be fetched as a vector of sub-tables using the function
     * @ref sys::cfg::get_subtables(). The main body of the loop then reads
     * delegates the handling of the tree to the appropriate function.
     * @see sys::cfg::get_subtables()
     * @see sys::cfg::ConfigurationTable
     */
<<<<<<< HEAD
    std::vector<sys::cfg::ConfigurationTable> tables = config.get_subtables("tree");
    std::string format = config.get_string_field("output.format");
    for(sys::cfg::ConfigurationTable & table : tables)
    {
        // Completely hacky way to run "copy_with_weight_systematics" twice in a loop...
        // Otherwise, the input tree gets borked in the first iteration, leading to segault in the second iteration
        TFile * input = TFile::Open(config.get_string_field("input.path").c_str(), "READ");

        std::string treetype(table.get_string_field("treetype"));
=======
    std::vector<sys::cfg::ConfigurationTable> tables;
    try
    {
       tables = config.get_subtables("tree");
    }
    catch(const sys::cfg::ConfigurationError & e)
    {
        /**
         * @TODO reconsider if this should cause the code to exit.
         */
        std::cout << "No trees found in the configuration file." << std::endl;
    }

    for(sys::cfg::ConfigurationTable & table : tables)
    {
        std::cout << "Processing tree: " << table.get_string_field("origin") << std::endl;
>>>>>>> bd5d678d
        std::string type(table.get_string_field("action"));
        if(type == "copy")
            sys::trees::copy_tree(table, output, input);
        else if(type == "add_weights")
<<<<<<< HEAD
	{
	    if(!strcmp(format.c_str(), "profit"))
	    {
		sys::trees::copy_with_weight_systematics(config, table, output, input);
	    }
	    else if(!strcmp(format.c_str(), "gundam"))
	    {
	        //std::cout << treetype << std::endl;
	        //TFile * input = TFile::Open(config.get_string_field("input.path").c_str(), "READ");
	        sys::trees_gundam::copy_with_weight_systematics(config, table, output, input, treetype);
		//input->Close();
	    }
	}

	input->Close();
    }
    //input->Close();
=======
            sys::trees::copy_with_weight_systematics(config, table, output, input, calc);
    }

    input->Close();
>>>>>>> bd5d678d
    output->Close();

    return 0;
}<|MERGE_RESOLUTION|>--- conflicted
+++ resolved
@@ -17,11 +17,7 @@
 
 #include "configuration.h"
 #include "trees.h"
-<<<<<<< HEAD
-#include "trees_gundam.h"
-=======
 #include "detsys.h"
->>>>>>> bd5d678d
 
 #include "TROOT.h"
 #include "TFile.h"
@@ -81,9 +77,9 @@
      * analysis framework. The output ROOT file is the file that will contain
      * the TTrees that are produced by this code.
      */
-    //TFile * input = TFile::Open(config.get_string_field("input.path").c_str(), "READ");
+    TFile * input = TFile::Open(config.get_string_field("input.path").c_str(), "READ");
     TFile * output = TFile::Open(config.get_string_field("output.path").c_str(), "RECREATE");
-    
+
     /**
      * @brief Load the DetsysCalculator, if configured.
      * @details This block loads the DetsysCalculator if it is configured in
@@ -109,17 +105,6 @@
      * @see sys::cfg::get_subtables()
      * @see sys::cfg::ConfigurationTable
      */
-<<<<<<< HEAD
-    std::vector<sys::cfg::ConfigurationTable> tables = config.get_subtables("tree");
-    std::string format = config.get_string_field("output.format");
-    for(sys::cfg::ConfigurationTable & table : tables)
-    {
-        // Completely hacky way to run "copy_with_weight_systematics" twice in a loop...
-        // Otherwise, the input tree gets borked in the first iteration, leading to segault in the second iteration
-        TFile * input = TFile::Open(config.get_string_field("input.path").c_str(), "READ");
-
-        std::string treetype(table.get_string_field("treetype"));
-=======
     std::vector<sys::cfg::ConfigurationTable> tables;
     try
     {
@@ -136,35 +121,14 @@
     for(sys::cfg::ConfigurationTable & table : tables)
     {
         std::cout << "Processing tree: " << table.get_string_field("origin") << std::endl;
->>>>>>> bd5d678d
         std::string type(table.get_string_field("action"));
         if(type == "copy")
             sys::trees::copy_tree(table, output, input);
         else if(type == "add_weights")
-<<<<<<< HEAD
-	{
-	    if(!strcmp(format.c_str(), "profit"))
-	    {
-		sys::trees::copy_with_weight_systematics(config, table, output, input);
-	    }
-	    else if(!strcmp(format.c_str(), "gundam"))
-	    {
-	        //std::cout << treetype << std::endl;
-	        //TFile * input = TFile::Open(config.get_string_field("input.path").c_str(), "READ");
-	        sys::trees_gundam::copy_with_weight_systematics(config, table, output, input, treetype);
-		//input->Close();
-	    }
-	}
-
-	input->Close();
-    }
-    //input->Close();
-=======
             sys::trees::copy_with_weight_systematics(config, table, output, input, calc);
     }
 
     input->Close();
->>>>>>> bd5d678d
     output->Close();
 
     return 0;
