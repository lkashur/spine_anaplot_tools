/**
 * @file particle_variables.h
 * @brief Header file for definitions of variables which act on single
 * particles.
 * @details This file contains definitions of variables which act on single
 * particles. Each variable is implemented as a function which takes a particle
 * object as an argument and returns a double. These variables are intended to
 * be used to define more complex variables which act on interactions.
 * @author mueller@fnal.gov
*/
#ifndef PARTICLE_VARIABLES_H
#define PARTICLE_VARIABLES_H
#define ELECTRON_MASS 0.5109989461
#define MUON_MASS 105.6583745
#define PION_MASS 139.57039
#define PROTON_MASS 938.2720813

#include "include/particle_utilities.h"

/**
 * @namespace pvars
 * @brief Namespace for organizing generic variables which act on single
 * particles.
 * @details This namespace is intended to be used for organizing variables which
 * act on single particles. Each variable is implemented as a function which
 * takes a particle object as an argument and returns a double. The function
 * should be templated on the type of particle object if the variable is
 * intended to be used on both true and reconstructed particles.
 * @note The namespace is intended to be used in conjunction with the
 * vars namespace, which is used for organizing variables which act on
 * interactions.
 */
namespace pvars
{
    /**
     * @brief Variable for the particle's primary classification.
     * @details This variable returns the primary classification of the particle.
     * The primary classification is determined upstream in the SPINE
     * reconstruction and is based on the softmax scores of the particle.
     * @tparam T the type of particle (true or reco).
     * @param p the particle to apply the variable on.
     * @return the primary classification of the particle.
     */
    template<class T>
        double primary_classification(const T & p)
        {
            return p.is_primary ? 1 : 0;
        }

    /**
     * @brief Variable for assigning primary classification based on the
     * particle's softmax scores.
     * @details This variable assigns a primary classification based on the
     * softmax scores of the particle. This function places a relaxed threshold
     * on the primary softmax score to reduce observed inefficiencies in the
     * primary classification.
     * @tparam T the type of particle (true or reco).
     * @param p the particle to apply the variable on.
     * @return the primary classification of the particle.
     */
    template<class T>
        double custom_primary_classification(const T & p)
        {
            if constexpr (std::is_same_v<T, caf::SRParticleTruthDLPProxy>)
            {
                return p.is_primary ? 1 : 0;
            }
            else
            {
                return p.primary_scores[1] > 0.10 ? 1 : 0;
            }
        }

    /**
     * @brief Variable for the particle's PID.
     * @details This variable returns the PID of the particle. The PID is
     * determined by the softmax scores of the particle. This function uses the
     * "nominal" PID decision that is made upstream in the SPINE reconstruction.
     * @tparam T the type of particle (true or reco).
     * @param p the particle to apply the variable on.
     * @return the PID of the particle.
     */
    template<class T>
        double pid(const T & p)
        {
            return p.pid;
        }

    /**
     * @brief Variable for assigning PID based on the particle's softmax scores.
     * @details This variable assigns a PID based on the softmax scores of the
     * particle. Nominally, the PID is assigned based on the highest softmax
     * score, but the PID can be overridden directly by this function.
     * @tparam T the type of particle (true or reco).
     * @param p the particle to apply the variable on.
     * @return the PID of the particle.
     */
    template<class T>
        double custom_pid(const T & p)
        {
            double pid = std::numeric_limits<double>::quiet_NaN();
            if constexpr (std::is_same_v<T, caf::SRParticleTruthDLPProxy>)
            {
                pid = p.pid;
            }
            else
            {
<<<<<<< HEAD
                if(p.pid_scores[2] > 0.10 && p.pid_scores[4] < 0.75)
=======
                if(p.pid_scores[2] > 0.25)
>>>>>>> 236123e8
                    pid = 2;
                else
                {
                    size_t high_index(0);
                    for(size_t i(0); i < 5; ++i)
                        if(p.pid_scores[i] > p.pid_scores[high_index]) high_index = i;
                    pid = high_index;
                }
            }
            return pid;
        }

    /**
     * @brief Variable for the semantic type of the particle.
     * @details This variable returns the semantic type of the particle. The
     * semantic type is determined by majority-vote of the pixel-level semantic
     * segmentation of the particle. The semantic types are defined as follows:
     * 0: shower, 1: track, 2: Michel electron, 3: delta electron,
     * 4: low-energy, 5: ghost, and -1: unknown.
     * @tparam T the type of particle (true or reco).
     * @param p the particle to apply the variable on.
     * @return the semantic type of the particle.
     */
    template<class T>
        double semantic_type(const T & p)
        {
            return p.shape;
        }

    /**
     * @brief Variable for the best-match IoU of the particle.
     * @details The best-match IoU is the intersection over union of the
     * points belonging to a pair of reconstructed and true particles. The
     * best-match IoU is calculated upstream in the SPINE reconstruction.
     * @tparam T the type of particle (true or reco).
     * @param p the particle to apply the variable on.
     * @return the best-match IoU of the particle.
     */
    template<class T>
        double iou(const T & p)
        {
            if(p.match_ids.size() > 0)
                return p.match_overlaps[0];
            else 
                return PLACEHOLDERVALUE;
        }

    /**
     * @brief Variable for the mass of the particle.
     * @details The mass of the particle is determined by the PID of the
     * particle. This couples the PID to the mass of the particle, so it is
     * necessary to use the appropriate PID function rather than the in-built
     * PID attribute.
     * @tparam T the type of particle (true or reco).
     * @param p the particle to apply the variable on.
     * @return the mass of the particle.
     */
    template<class T>
        double mass(const T & p)
        {
            double mass(0);
            if constexpr (std::is_same_v<T, caf::SRParticleTruthDLPProxy>)
            {
                mass = p.mass;
            }
            else
            {
                switch(int(PIDFUNC(p)))
                {
                    case 0:
                        mass = 0;
                        break;
                    case 1:
                        mass = ELECTRON_MASS;
                        break;
                    case 2:
                        mass = MUON_MASS;
                        break;
                    case 3:
                        mass = PION_MASS;
                        break;
                    case 4:
                        mass = PROTON_MASS;
                        break;
                    default:
                        mass = PLACEHOLDERVALUE;
                        break;
                }
            }
            return mass;
        }

    /**
     * @brief Variable for the CSDA kinetic energy of the particle.
     * @details The CSDA kinetic energy is calculated upstream in the SPINE
     * reconstruction by relating the length of the track to the energy loss
     * of the particle.
     * @tparam T the type of particle (true or reco).
     * @param p the particle to apply the variable on.
     * @return the CSDA kinetic energy of the particle.
     * @note This function is only valid for particles which are contained in
     * the detector.
     */
    template<class T>
        double csda_ke(const T & p)
        {
            return p.csda_ke_per_pid[PIDFUNC(p)];
        }

    /**
     * @brief Variable for the MCS kinetic energy of the particle.
     * @details The MCS kinetic energy is calculated upstream in the SPINE
     * reconstruction by comparing the distribution of successive angles of
     * track segments to the expected distribution for multiple scattering.
     * @tparam T the type of particle (true or reco).
     * @param p the particle to apply the variable on.
     * @return the MCS kinetic energy of the particle.
     */
    template<class T>
        double mcs_ke(const T & p)
        {
            return p.mcs_ke_per_pid[PIDFUNC(p)];
        }

    /**
     * @brief Variable for the calorimetric kinetic energy of the particle.
     * @details The calorimetric kinetic energy is calculated upstream in the
     * SPINE reconstruction as the sum of the energy of each spacepoint in the
     * particle.
     * @tparam T the type of particle (true or reco).
     * @param p the particle to apply the variable on.
     * @return the calorimetric kinetic energy of the particle.
     */
    template<class T>
        double calo_ke(const T & p)
        {
            return p.calo_ke;
        }

    /**
     * @brief Variable for true particle starting kinetic energy.
     * @details The starting kinetic energy is defined as the total energy
     * minus the rest mass energy of the particle.
     * @tparam T the type of particle (true or reco).
     * @param p the particle to apply the variable on.
     * @return the starting kinetic energy of the particle.
     */
    template<class T>
        double ke(const T & p)
        {
            double energy(0);
            if constexpr (std::is_same_v<T, caf::SRParticleTruthDLPProxy>)
            {
                energy = p.energy_init - mass(p);
            }
            else
            {
                if(PIDFUNC(p) < 2) [[likely]]
                    energy += calo_ke(p);
                else
                {
                    if(p.is_contained) energy += csda_ke(p);
                    else energy += mcs_ke(p);
                }
            }
            return energy;
        }

    /**
     * @brief Variable for particle CSDA kinetic energy.
     * @details The kinetic energy as calculated upstream in SPINE
     * using the continuous slowing down approximation.
     * @tparam T the type of particle (true or reco).
     * @param p the particle to apply the variable on.
     * @return the particle CSDA kinetic energy.
     */
    /*
    template<class T>
        double csda_ke(const T & p)
        {
	    return p.csda_ke;
        }
    */

    /**
     * @brief Variable for particle calorimetric kinetic energy.
     * @details The kinetic energy as calculated upstream in SPINE
     * using the sum of calorimetric energy deposits.
     * @tparam T the type of particle (true or reco).
     * @param p the particle to apply the variable on.
     * @return the particle calorimetric kinetic energy.
     */
    /*
    template<class T>
        double calo_ke(const T & p)
        {
	    return p.calo_ke;
	}
    */

    /**
     * @brief Variable for particle calorimetric kinetic energy, pre-shower correction.
     * @details The kinetic energy as calculated upstream in SPINE
     * using the sum of calorimetric energy deposits, without applying a shower correction factor.
     * @tparam T the type of particle (true or reco).
     * @param p the particle to apply the variable on.
     * @return the particle calorimetric kinetic energy, pre-shower correction.
     */
    template<class T>
        double calo_ke_pre_corr(const T & p)
        {
	    return (1/1.2359) * p.calo_ke;
        }

    /**
     * @brief Variable for particle MCS kinetic energy.
     * @details The kinetic energy as calculated upstream in SPINE
     * using multiple coulomb scattering.
     * @tparam T the type of particle (true or reco).
     * @param p the particle to apply the variable on.
     * @return the particle MCS kinetic energy.
     */
    /*
    template<class T>
        double mcs_ke(const T & p)
        {
	    return p.mcs_ke;
        }
    */

    /**
     * @brief Variable for the best estimate of the particle energy.
     * @details At the most basic decision level, this is based on the
     * shower/track designation. Showers can only be reconstructed
     * calorimetrically, while tracks can be reconstructed calorimetrically,
     * by range (if contained), or by multiple scattering (if exiting).
     * @tparam T the type of particle.
     * @param p the particle to apply the variable on.
     * @return the best estimate of the particle energy.
     */
    template<class T>
        double energy(const T & p)
        {
            double energy = ke(p) + mass(p);
            return energy;
        }

    /**
     * @brief Variable for the length of the particle track.
     * @details The length of the track is calculated upstream in the SPINE
     * reconstruction.
     * @tparam T the type of particle (true or reco).
     * @param p the particle to apply the variable on.
     * @return the length of the particle track.
     */
    template<class T>
        double length(const T & p)
        {
            return p.length;
        }

    /**
     * @brief Variable for the angle of the particle in the x-wire plane for
     * a horizontal anode plane.
     * @details The angle is calculated as the angle of the particle start
     * direction within the plane defined by the x-axis and the wire direction
     * of a horizontal anode plane (e.g. the front induction plane of ICARUS).
     * @tparam T the type of particle (true or reco).
     * @param p the particle to apply the variable on.
     * @return the angle of the particle in the x-wire plane.
     */
    template<class T>
        double theta_xw_horizontal(const T & p)
        {
            // Wire orientation
            double wx(0), wy(1), wz(0);
            return std::acos(p.start_dir[0] * wx + p.start_dir[1] * wy + p.start_dir[2] * wz);
        }

    /**
     * @brief Variable for the angle of the particle in the x-wire plane for
     * an anode plane with wires oriented along an angle +60 degrees from the
     * horizontal.
     * @details The angle is calculated as the angle of the particle start
     * direction within the plane defined by the x-axis and the wire direction
     * of an anode plane with wires oriented along an angle of +60 degrees from
     * the horizontal (e.g. the second induction / collection plane of ICARUS).
     * @tparam T the type of particle (true or reco).
     * @param p the particle to apply the variable on.
     * @return the angle of the particle in the x-wire plane.
     */
    template<class T>
        double theta_xw_p60(const T & p)
        {
            // Wire orientation
            double wx(0), wy(0.5 * std::sqrt(3)), wz(0.5);
            return std::acos(p.start_dir[0] * wx + p.start_dir[1] * wy + p.start_dir[2] * wz);
        }
    
    /**
     * @brief Variable for the angle of the particle in the x-wire plane for
     * an anode plane with wires oriented along an angle -60 degrees from the
     * horizontal.
     * @details The angle is calculated as the angle of the particle start
     * direction within the plane defined by the x-axis and the wire direction
     * of an anode plane with wires oriented along an angle of -60 degrees from
     * the horizontal (e.g. the third induction / collection plane of ICARUS).
     * @tparam T the type of particle (true or reco).
     * @param p the particle to apply the variable on.
     * @return the angle of the particle in the x-wire plane.
     */
    template<class T>
        double theta_xw_m60(const T & p)
        {
            // Wire orientation
            double wx(0), wy(-0.5 * std::sqrt(3)), wz(0.5);
            return std::acos(p.start_dir[0] * wx + p.start_dir[1] * wy + p.start_dir[2] * wz);
        }
    
    /**
     * @brief Variable for the angle of the particle in the x-wire plane for
     * a vertical anode plane.
     * @details The angle is calculated as the angle of the particle start
     * direction within the plane defined by the x-axis and the wire direction
     * of a vertical anode plane (e.g. the collection plane of SBND).
     * @tparam T the type of particle (true or reco).
     * @param p the particle to apply the variable on.
     * @return the angle of the particle in the x-wire plane.
     */
    template<class T>
        double theta_xw_vertical(const T & p)
        {
            // Wire orientation
            double wx(0), wy(1), wz(0);
            return std::acos(p.start_dir[0] * wx + p.start_dir[1] * wy + p.start_dir[2] * wz);
        }

    /**
     * @brief Variable for the angle of the particle in the x-wire plane for
     * an anode plane with wires oriented along an angle +30 degrees from the
     * horizontal.
     * @details The angle is calculated as the angle of the particle start
     * direction within the plane defined by the x-axis and the wire direction
     * of an anode plane with wires oriented along an angle of +30 degrees from
     * the horizontal (e.g. the first induction plane of SBND).
     * @tparam T the type of particle (true or reco).
     * @param p the particle to apply the variable on.
     * @return the angle of the particle in the x-wire plane.
     */
    template<class T>
        double theta_xw_p30(const T & p)
        {
            // Wire orientation
            double wx(0), wy(0.5), wz(0.5 * std::sqrt(3));
            return std::acos(p.start_dir[0] * wx + p.start_dir[1] * wy + p.start_dir[2] * wz);
        }

    /**
     * @brief Variable for the angle of the particle in the x-wire plane for
     * an anode plane with wires oriented along an angle -30 degrees from the
     * horizontal.
     * @details The angle is calculated as the angle of the particle start
     * direction within the plane defined by the x-axis and the wire direction
     * of an anode plane with wires oriented along an angle of -30 degrees from
     * the horizontal (e.g. the second induction plane of SBND).
     * @tparam T the type of particle (true or reco).
     * @param p the particle to apply the variable on.
     * @return the angle of the particle in the x-wire plane.
     */
    template<class T>
        double theta_xw_m30(const T & p)
        {
            // Wire orientation
            double wx(0), wy(-0.5), wz(0.5 * std::sqrt(3));
            return std::acos(p.start_dir[0] * wx + p.start_dir[1] * wy + p.start_dir[2] * wz);
        }

    /**
     * @brief Variable for the x-coordinate of the particle starting point.
     * @details The starting point is the point at which the particle is created
     * and is predicted upstream in the SPINE reconstruction.
     * @tparam T the type of particle (true or reco).
     * @param p the particle to apply the variable on.
     * @return the x-coordinate of the particle starting point.
     */
    template<class T>
        double start_x(const T & p)
        {
            return p.start_point[0];
        }

    /**
     * @brief Variable for the y-coordinate of the particle starting point.
     * @details The starting point is the point at which the particle is created
     * and is predicted upstream in the SPINE reconstruction.
     * @tparam T the type of particle (true or reco).
     * @param p the particle to apply the variable on.
     * @return the y-coordinate of the particle starting point.
     */
    template<class T>
        double start_y(const T & p)
        {
            return p.start_point[1];
        }

    /**
     * @brief Variable for the z-coordinate of the particle starting point.
     * @details The starting point is the point at which the particle is created
     * and is predicted upstream in the SPINE reconstruction.
     * @tparam T the type of particle (true or reco).
     * @param p the particle to apply the variable on.
     * @return the z-coordinate of the particle starting point.
     */
    template<class T>
        double start_z(const T & p)
        {
            return p.start_point[2];
        }

    /**
     * @brief Variable for the x-coordinate of the particle end point.
     * @details The end point is predicted upstream in the SPINE reconstruction.
     * @tparam T the type of particle (true or reco).
     * @param p the particle to apply the variable on.
     * @return the x-coordinate of the particle end point.
     */
    template<class T>
        double end_x(const T & p)
        {
            return p.end_point[0];
        }

    /**
     * @brief Variable for the y-coordinate of the particle end point.
     * @details The end point is predicted upstream in the SPINE reconstruction.
     * @tparam T the type of particle (true or reco).
     * @param p the particle to apply the variable on.
     * @return the y-coordinate of the particle end point.
     */
    template<class T>
        double end_y(const T & p)
        {
            return p.end_point[1];
        }
    
    /**
     * @brief Variable for the z-coordinate of the particle end point.
     * @details The end point is predicted upstream in the SPINE reconstruction.
     * @tparam T the type of particle (true or reco).
     * @param p the particle to apply the variable on.
     * @return the z-coordinate of the particle end point.
     */
    template<class T>
        double end_z(const T & p)
        {
            return p.end_point[2];
        }

    /**
     * @brief Variable for the x-component of the particle momentum.
     * @details The momentum is predicted upstream in the SPINE reconstruction.
     * @tparam T the type of particle (true or reco).
     * @param p the particle to apply the variable on.
     * @return the x-component of the particle momentum.
     */
    template<class T>
        double px(const T & p)
        {
            return p.momentum[0];
        }
    
    /**
     * @brief Variable for the y-component of the particle momentum.
     * @details The momentum is predicted upstream in the SPINE reconstruction.
     * @tparam T the type of particle (true or reco).
     * @param p the particle to apply the variable on.
     * @return the x-component of the particle momentum.
     */
    template<class T>
        double py(const T & p)
        {
            return p.momentum[1];
        }

    /**
     * @brief Variable for the z-component of the particle momentum.
     * @details The momentum is predicted upstream in the SPINE reconstruction.
     * @tparam T the type of particle (true or reco).
     * @param p the particle to apply the variable on.
     * @return the z-component of the particle momentum.
     */
    template<class T>
        double pz(const T & p)
        {
            return p.momentum[2];
        }
    
    /**
     * @brief Variable for the transverse momentum of a particle.
     * @details This function calculates the transverse momentum of the
     * particle with respect to the assumed neutrino direction. The neutrino
     * direction is assumed to either be the BNB axis direction (z-axis) or the
     * unit vector pointing from the NuMI target to the interaction vertex.
     * See @ref utilities::transverse_momentum for details on the extraction of
     * the transverse momentum.
     * @tparam T the type of particle (true or reco).
     * @param p the particle to apply the variable on.
     * @return the transverse momentum of the particle.
     */
    template<class T>
        double dpT(const T & p)
        {
            utilities::three_vector momentum = {pvars::px(p), pvars::py(p), pvars::pz(p)};
            utilities::three_vector vtx = {pvars::start_x(p), pvars::start_y(p), pvars::start_z(p)};
            utilities::three_vector pt = utilities::transverse_momentum(momentum, vtx);
            return utilities::magnitude(pt);
        }

    /**
     * @brief Variable for the polar angle (w.r.t the z-axis) of the particle.
     * @details The polar angle is defined as the arccosine of the z-component
     * of the momentum vector. This variable is useful for identifying particles
     * which are produced transversely to the beam.
     * @tparam T the type of particle (true or reco).
     * @param p the particle to apply the variable on.
     * @return the polar angle of the particle.
     */
    template<class T>
        double polar_angle(const T & p)
        {
            return std::acos(p.start_dir[2]);
        }

    /**
     * @brief Variable for the azimuthal angle (w.r.t the z-axis) of the particle.
     * @details The azimuthal angle is defined as the arccosine of the x-component
     * of the momentum vector divided by the square root of the sum of the squares
     * of the x and y components of the momentum vector.
     * @tparam T the type of particle (true or reco).
     * @param p the particle to apply the variable on.
     * @return the azimuthal angle of the particle.
     */
    template<class T>
        double azimuthal_angle(const T & p)
        {
            return std::acos(p.start_dir[0] / std::sqrt(std::pow(p.start_dir[0], 2) + std::pow(p.start_dir[1], 2)));
        }

    /**
     * @brief Variable for the photon softmax score of the particle.
     * @details The photon softmax score represents the confidence that the
     * network has in the particle being a photon. The score is between 0 and 1,
     * with 1 being the most confident that the particle is a photon.
     * @param p the particle to apply the variable on.
     * @return the photon softmax score of the particle.
     */
    double photon_softmax(const caf::SRParticleDLPProxy & p)
    {
        return p.pid_scores[0];
    }

    /**
     * @brief Variable for the electron softmax score of the particle.
     * @details The electron softmax score represents the confidence that the
     * network has in the particle being an electron. The score is between 0 and 1,
     * with 1 being the most confident that the particle is an electron.
     * @param p the particle to apply the variable on.
     * @return the electron softmax score of the particle.
     */
    double electron_softmax(const caf::SRParticleDLPProxy & p)
    {
        return p.pid_scores[1];
    }
    
    /**
     * @brief Variable for the muon softmax score of the particle.
     * @details The muon softmax score represents the confidence that the
     * network has in the particle being a muon. The score is between 0 and 1,
     * with 1 being the most confident that the particle is a muon.
     * @param p the particle to apply the variable on.
     * @return the muon softmax score of the particle.
     */
    double muon_softmax(const caf::SRParticleDLPProxy & p)
    {
        return p.pid_scores[2];
    }

    /**
     * @brief Variable for the pion softmax score of the particle.
     * @details The pion softmax score represents the confidence that the
     * network has in the particle being a pion. The score is between 0 and 1,
     * with 1 being the most confident that the particle is a pion.
     * @param p the particle to apply the variable on.
     * @return the pion softmax score of the particle.
     */
    double pion_softmax(const caf::SRParticleDLPProxy & p)
    {
        return p.pid_scores[3];
    }

    /**
     * @brief Variable for the proton softmax score of the particle.
     * @details The proton softmax score represents the confidence that the
     * network has in the particle being a proton. The score is between 0 and 1,
     * with 1 being the most confident that the particle is a proton.
     * @param p the particle to apply the variable on.
     * @return the proton softmax score of the particle.
     */
    double proton_softmax(const caf::SRParticleDLPProxy & p)
    {
        return p.pid_scores[4];
    }

    /**
     * @brief Variable for the "MIP" softmax score of the particle.
     * @details The "MIP" softmax score is calculated as the sum of the softmax
     * scores for the muon and pion. The score represents the confidence that
     * the network has in the particle being a minimum ionizing particle.
     * @param p the particle to apply the variable on.
     * @return the "MIP" softmax score of the particle.
     */
    double mip_softmax(const caf::SRParticleDLPProxy & p)
    {
        return p.pid_scores[2] + p.pid_scores[3];
    }

    /**
     * @brief Variable for the "hadron" softmax score of the particle.
     * @details The "hadron" softmax score is calculated as the sum of the softmax
     * scores for the pion and proton. The score represents the confidence that
     * the network has in the particle being a hadron.
     * @param p the particle to apply the variable on.
     * @return the "hadron" softmax score of the particle.
     */
    double hadron_softmax(const caf::SRParticleDLPProxy & p)
    {
        return p.pid_scores[3] + p.pid_scores[4];
    }

    /**
     * @brief Variable for the primary softmax score of the particle.
     * @details The primary softmax score represents the confidence that the
     * network has in the particle being a primary particle. The score is between
     * 0 and 1, with 1 being the most confident that the particle is a primary
     * particle.
     * @param p the particle to apply the variable on.
     * @return the primary softmax score of the particle.
     */
    double primary_softmax(const caf::SRParticleDLPProxy & p)
    {
        return p.primary_scores[1];
    }

    /**
     * @brief Variable for the secondary softmax score of the particle.
     * @details The secondary softmax score represents the confidence that the
     * network has in the particle being a secondary particle. The score is between
     * 0 and 1, with 1 being the most confident that the particle is a secondary
     * particle.
     * @param p the particle to apply the variable on.
     * @return the secondary softmax score of the particle.
     */
    double secondary_softmax(const caf::SRParticleDLPProxy & p)
    {
        return p.primary_scores[0];
    }
}
#endif // PARTICLE_VARIABLES_H<|MERGE_RESOLUTION|>--- conflicted
+++ resolved
@@ -105,11 +105,7 @@
             }
             else
             {
-<<<<<<< HEAD
-                if(p.pid_scores[2] > 0.10 && p.pid_scores[4] < 0.75)
-=======
                 if(p.pid_scores[2] > 0.25)
->>>>>>> 236123e8
                     pid = 2;
                 else
                 {
